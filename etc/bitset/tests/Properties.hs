--- conflicted
+++ resolved
@@ -12,13 +12,8 @@
 
 
 
-<<<<<<< HEAD
-prop_main :: IO ()
-prop_main = do
-=======
 main :: IO ()
 main = do
->>>>>>> ad9d88cf
   dbgMsg "prop_size: " >> quickCheckWith myargs prop_size
   dbgMsg "prop_size_insert: " >> quickCheckWith myargs prop_size_insert
   dbgMsg "prop_size_delete: " >> quickCheckWith myargs prop_size_delete
@@ -34,11 +29,7 @@
 
 dbgMsg = hPutStr stderr
 
-<<<<<<< HEAD
 myargs = stdArgs{ maxSize = 48 }
-=======
-myargs = stdArgs{ maxSize = 64 }
->>>>>>> ad9d88cf
 
 -- * Quickcheck properties
 
