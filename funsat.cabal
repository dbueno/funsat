--- conflicted
+++ resolved
@@ -59,13 +59,8 @@
                       Text.Tabular
                       Properties
 
-<<<<<<< HEAD
  Build-Depends:       base >= 3 && < 5,
                       random < 2,
-=======
- Build-Depends:       base < 4,
-                      random,
->>>>>>> ad9d88cf
                       containers,
                       pretty < 2,
                       mtl,
