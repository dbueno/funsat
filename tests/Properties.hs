{-# OPTIONS_GHC -fglasgow-exts #-}
module Properties where

{-
    This file is part of funsat.

    funsat is free software: it is released under the BSD3 open source license.
    You can find details of this license in the file LICENSE at the root of the
    source tree.

    Copyright 2008 Denis Bueno
-}

import Funsat.Solver hiding ((==>))

import Control.Exception( assert )
import Control.Monad
import Data.Array.Unboxed
import Data.Bits hiding( xor )
import Data.Foldable hiding (sequence_)
import Data.List (nub, splitAt)
import Data.Maybe
import Data.Set( Set )
import Debug.Trace
import Funsat.Circuit hiding( Circuit(..) )
import Funsat.Circuit( Circuit(input,true,false,ite,xor,onlyif) )
import Funsat.Types
import Funsat.Utils.Internal
import Language.CNF.Parse.ParseDIMACS( parseFile )
import Prelude hiding ( or, and, all, any, elem, minimum, foldr, splitAt, concatMap, sum, concat )
import Funsat.Resolution( ResolutionTrace(..) )
import System.IO
import System.Random
import Test.QuickCheck
import Test.QuickCheck.Gen( unGen )

import qualified Data.Foldable as Foldable
import qualified Data.List as List
import qualified Data.Set as Set
import qualified Data.Map as Map
import qualified Funsat.Resolution as Resolution
import qualified Language.CNF.Parse.ParseDIMACS as ParseCNF
import qualified Test.QuickCheck as QC
import qualified Funsat.Circuit as C
import qualified Funsat.Circuit as Circuit


main :: IO ()
main = do
      --setStdGen (mkStdGen 42)
      hPutStr stderr "prop_randAssign: " >> check config prop_randAssign
      hPutStr stderr "prop_allIsTrueUnderA: " >> check config prop_allIsTrueUnderA
      hPutStr stderr "prop_noneIsFalseUnderA: " >> check config prop_noneIsFalseUnderA
      hPutStr stderr "prop_noneIsUndefUnderA: " >> check config prop_noneIsUndefUnderA
      hPutStr stderr "prop_negIsFalseUnder: " >> check config prop_negIsFalseUnder
      hPutStr stderr "prop_negNotUndefUnder: " >> check config prop_negNotUndefUnder
      hPutStr stderr "prop_outsideUndefUnder: " >> check config prop_outsideUndefUnder
      hPutStr stderr "prop_clauseStatusUnderA: " >> check config prop_clauseStatusUnderA
      hPutStr stderr "prop_negDefNotUndefUnder: " >> check config prop_negDefNotUndefUnder
      hPutStr stderr "prop_undefUnderImpliesNegUndef: " >> check config prop_undefUnderImpliesNegUndef
      hPutStr stderr "prop_count: " >> check config prop_count
      hPutStr stderr "prop_circuitToCnf: " >> check config{ maxSize = 10000} prop_circuitToCnf
      hPutStr stderr "prop_circuitSimplify: " >> check config prop_circuitSimplify

      -- Add more tests above here.  Setting the rng keeps the SAT instances the
      -- same even if more tests are added above.  I want this because if I make
      -- a change that makes the solver dramatically faster or slower, I know
      -- this wasn't due to the test distribution.
      gen <- getStdGen
      setStdGen (mkStdGen 42)
      hPutStr stderr "prop_solveCorrect: "
      check solveConfig prop_solveCorrect

      setStdGen gen
      hPutStr stderr "prop_solveCorrect (rand): "
      check solveConfig prop_solveCorrect
      gen <- getStdGen

      setStdGen (mkStdGen 42)
      hPutStr stderr "prop_resolutionChecker: "
      check resChkConfig prop_resolutionChecker

      setStdGen gen
      hPutStr stderr "prop_resolutionChecker (rand): "
      check resChkConfig prop_resolutionChecker

<<<<<<< HEAD

profile :: IO ()
profile = do
      -- hPutStr stderr "prop_circuitToCnf: " >> check config prop_circuitToCnf

      -- Add more tests above here.  Setting the rng keeps the SAT instances the
      -- same even if more tests are added above.  I want this because if I make
      -- a change that makes the solver dramatically faster or slower, I know
      -- this wasn't due to the test distribution.
      gen <- getStdGen
      setStdGen (mkStdGen 42)
      hPutStr stderr "prop_solveCorrect: "
      check solveConfig prop_solveCorrect

      setStdGen gen
      hPutStr stderr "prop_solveCorrect (rand): "
      check solveConfig prop_solveCorrect
      gen <- getStdGen

      setStdGen (mkStdGen 42)
      hPutStr stderr "prop_resolutionChecker: "
      check resChkConfig prop_resolutionChecker

      setStdGen gen
      hPutStr stderr "prop_resolutionChecker (rand): "
      check resChkConfig prop_resolutionChecker


config = QC.defaultConfig { configMaxTest = 1000 }
=======
check :: Testable prop => Args -> prop -> IO ()
check = QC.quickCheckWith
config = QC.stdArgs{ maxSuccess = 1400
                   , maxSize    = 800
                   , maxDiscard = 1000 }
>>>>>>> ad9d88cf

-- Special configuration for the "solve this random instance" tests.
solveConfig  = config{ maxSuccess = 2000 }
resChkConfig = config{ maxSuccess = 1200, maxSize = 600 }

myConfigEvery testnum args = show testnum ++ ": " ++ show args ++ "\n\n"

trivial :: Testable p => Bool -> p -> Property
trivial t = classify t "trivial"

-- * Tests
prop_solveCorrect (cnf :: CNF) =
    trivial (numClauses cnf < 2 || numVars cnf < 2) $
    classify (numClauses cnf > 15 || numVars cnf > 10) "c>15, v>10" $
    classify (numClauses cnf > 30 || numVars cnf > 20) "c>30, v>20" $
    classify (numVars cnf > 20) "c>30, v>30" $
    case solve defaultConfig cnf of
      (Sat m,_,rt) -> label "SAT" $ verifyBool (Sat m) rt cnf
      (Unsat _,_,rt) -> label "UNSAT" $
                        case Resolution.checkDepthFirst (fromJust rt) of
                          Left e ->
                                trace ("rt = " ++ show rt ++ "\n"
                                       ++ "Resolution checker error: " ++ show e)
                              $ False
                          Right _ -> True

prop_resolutionChecker (cnf :: UnsatCNF) =
    case solve1 (unUnsatCNF cnf) of
      (Sat _,_,_)    -> label "SAT (unverified)" True
      (Unsat _,_,rt) -> label "UNSAT" $
          case Resolution.genUnsatCore (fromJust rt) of
            Left _e -> False
            Right unsatCore ->
                case solve1 ((unUnsatCNF cnf){ clauses = Set.fromList unsatCore}) of
                  (Sat _,_,_) -> False
                  (Unsat _,_,_) -> True

prop_allIsTrueUnderA (m :: IAssignment) =
    allA (\i -> if i /= 0 then L i `isTrueUnder` m else True) m

prop_noneIsFalseUnderA (m :: IAssignment) =
    not $ anyA (\i -> if i /= 0 then L i `isFalseUnder` m else False) m

prop_noneIsUndefUnderA (m :: IAssignment) =
    not $ anyA (\i -> if i /= 0 then L i `isUndefUnder` m else False) m

prop_negIsFalseUnder (m :: IAssignment) =
    allA (\l -> if l /= 0 then negate (L l) `isFalseUnder` m else True) m

prop_negNotUndefUnder (m :: IAssignment) =
    allA (\l -> if l /= 0 then not (negate (L l) `isUndefUnder` m) else True) m

prop_outsideUndefUnder (l :: Lit) (m :: IAssignment) =
    trivial ((unVar . var) l > rangeSize (bounds m)) $
    inRange (bounds m) (var l) ==>
    trivial (m `contains` l || m `contains` negate l) $
    not (m `contains` l) && not (m `contains` (negate l)) ==>
    l `isUndefUnder` m

prop_negDefNotUndefUnder (l :: Lit) (m :: IAssignment) =
    inRange (bounds m) (var l) ==>
    m `contains` l || m `contains` (negate l) ==>
    l `isTrueUnder` m || negate l `isTrueUnder` m

prop_undefUnderImpliesNegUndef (l :: Lit) (m :: IAssignment) =
    inRange (bounds m) (var l) ==>
    trivial (m `contains` l) $
    l `isUndefUnder` m ==> negate l `isUndefUnder` m
    

prop_clauseStatusUnderA (c :: Clause) (m :: IAssignment) =
    classify expectTrueTest "expectTrue"$
    classify expectFalseTest "expectFalseTest"$
    classify expectUndefTest "expectUndefTest"$
    if expectTrueTest then c `isTrueUnder` m
    else if expectFalseTest then c `isFalseUnder` m
    else c `isUndefUnder` m
        where
          expectTrueTest = not . null $ c `List.intersect` (map L $ elems m)
          expectFalseTest = all (`isFalseUnder` m) c
          expectUndefTest = not expectTrueTest && not expectFalseTest

-- Verify assignments generated are sane, i.e. no assignment contains an
-- element and its negation.
prop_randAssign (a :: IAssignment) =
    not $ anyA (\l -> if l /= 0 then a `contains` (negate $ L l) else False) a

-- unitPropFar should stop only if it can't propagate anymore.
-- prop_unitPropFarthest (m :: Assignment) (cnf :: CNF) =
--     label "prop_unitPropFarthest"$
--     case unitPropFar m cnf of
--       Nothing -> label "no propagation" True
--       Just m' -> label "propagated" $ not (anyUnit m' cnf)

-- Unit propagation may only add to the given assignment.
-- prop_unitPropOnlyAdds (m :: Assignment) (cnf :: CNF) =
--     label "prop_unitPropOnlyAdds"$
--     case unitPropFar m cnf of
--       Nothing -> label "no propagation" True
--       Just m' -> label "propagated" $ all (\l -> elem l m') m


(<==>) = iff
infixl 3 <==>


prop_count p xs =
    count p xs == length (filter p xs)
        where _types = xs :: [Int]

prop_argmin f x y =
    f x /= f y ==>
      argmin f x y == m
  where m = if f x < f y then x else y

instance Show (a -> b) where
    show = const "<fcn>"


-- ** Circuits and CNF conversion

-- If CNF generated from circuit satisfiable, check that circuit is by that
-- assignment.
prop_circuitToCnf :: Circuit.Tree Var -> Property
prop_circuitToCnf treeCircuit =
    let pblm@(CircuitProblem{ problemCnf = cnf }) =
            toCNF . runShared . castCircuit $ treeCircuit
        (solution, _, _) = solve1 cnf
    in case solution of
         Sat{} -> let benv = projectCircuitSolution solution pblm
                  in label "Sat"
                     . trivial (Map.null benv)
                     $ runEval benv (castCircuit treeCircuit)

         Unsat{} -> label "Unsat (unverified)" True

-- circuit and simplified version should evaluate the same
prop_circuitSimplify :: ArbBEnv -> Circuit.Tree Var -> Property
prop_circuitSimplify (ArbBEnv benv) c =
    trivial (c == TTrue || c == TFalse) $
    assert (treeVars c `Set.isSubsetOf` Map.keysSet benv) $
      runEval benv (castCircuit c)
      == runEval benv (castCircuit . simplifyTree $ c)

{-
prop_circuitGraphIsTree :: C.Shared Var -> Property
prop_circuitGraphIsTree sh = c `equivalentTo` g
  where
  equivalentTo = undefined
  g = castCircuit c :: Graph Var
  c = C.runShared sh
-}

treeVars :: (Ord v) => Circuit.Tree v -> Set v
treeVars = C.foldTree (flip Set.insert) Set.empty




------------------------------------------------------------------------------
-- * Helpers
------------------------------------------------------------------------------



allA :: (IArray a e, Ix i) => (e -> Bool) -> a i e -> Bool
allA p a = all (p . (a !)) (range . bounds $ a)

anyA :: (IArray a e, Ix i) => (e -> Bool) -> a i e -> Bool
anyA p a = any (p . (a !)) (range . bounds $ a)

_findA :: (IArray a e, Ix i) => (e -> Bool) -> a i e -> Maybe e
_findA p a = (a !) `fmap` find (p . (a !)) (range . bounds $ a)


-- Generate exactly n distinct, random things from given enum, starting at
-- element given.  Obviously only really works for infinite enumerations.
uniqElts :: (Enum a) => Int -> a -> Gen [a]
uniqElts n x =
    do is <- return [x..]
       choices <-
           sequence $ map
                      (\i -> do {b <- oneof [return True, return False];
                                 return $ if b then Just i else Nothing})
                      is
       return $ take n $ catMaybes choices

-- Send this as a patch for quickcheck, maybe.
iff :: Bool -> Bool -> Property
first `iff` second =
    classify first "first" $
    classify (not first) "not first" $
    classify second "second" $
    classify (not second) "not second" $
    if first then second
    else not second
    && if second then first
       else not first


fromRight (Right x) = x
fromRight (Left _) = error "fromRight: Left"


_intAssignment :: Int -> Integer -> [Lit]
_intAssignment n i = map nthBitLit [0..n-1]
    -- nth bit of i as a literal
    where nthBitLit n = toLit (n + 1) $ i `testBit` n
          toLit n True  = L n
          toLit n False = negate $ L n
                         


_powerset       :: [a] -> [[a]]
_powerset []     = [[]]
_powerset (x:xs) = xss /\/ map (x:) xss
    where
      xss = _powerset xs

      (/\/)        :: [a] -> [a] -> [a]
      []     /\/ ys = ys
      (x:xs) /\/ ys = x : (ys /\/ xs)


------------------------------------------------------------------------------
-- * Generators
------------------------------------------------------------------------------

instance Arbitrary Var where
    arbitrary = sized $ \n -> V `fmap` choose (1, n)
instance Arbitrary Lit where
    arbitrary = sized $ sizedLit

-- Generates assignment that never has a subset {l, -l}.
instance Arbitrary IAssignment where
    arbitrary = sized assign'
        where 
          assign' n = do lits :: [Lit] <- vector n
                         return $ array (V 1, V n) $ map (\i -> (var i, unLit i))
                                                     (nub lits)

instance Arbitrary CNF where
    arbitrary = sized (genRandom3SAT 3.0)

newtype ArbBEnv = ArbBEnv (BEnv Var) deriving (Show)
instance Arbitrary ArbBEnv where
    arbitrary = sized $ \n -> do
                  bools <- vector (n+1) :: Gen [Bool]
                  return . ArbBEnv $ Map.fromList (zip [V 1 .. V (n+1)] bools)

instance Arbitrary (Tree Var) where
    arbitrary = sized sizedCircuit

sizedLit n = do
  v <- choose (1, n)
  t <- oneof [return id, return negate]
  return $ L (t v)


-- | Generator for a circuit containing at most `n' nodes, involving only the
-- literals 1 .. n.
sizedCircuit :: (Circuit c) => Int -> Gen (c Var)
sizedCircuit 0 = return . input . V $ 1
sizedCircuit n =
    oneof [ return true
          , return false
          , (return . input . V) n
          , liftM2 C.and subcircuit2 subcircuit2
          , liftM2 C.or  subcircuit2 subcircuit2
          , liftM C.not subcircuit1
          , liftM3 ite subcircuit3 subcircuit3 subcircuit3
          , liftM2 onlyif subcircuit2 subcircuit2
          , liftM2 C.iff subcircuit2 subcircuit2
          , liftM2 xor subcircuit2 subcircuit2
          ]
  where subcircuit3 = sizedCircuit (n `div` 3)
        subcircuit2 = sizedCircuit (n `div` 2)
        subcircuit1 = sizedCircuit (n - 1)

-- | Generate a random 3SAT problem with the given ratio of clauses/variable.
--
-- Current research suggests:
--
--  * ~ 4.3: hardest instances
--  * < 4.3: SAT & easy
--  * > 4.3: UNSAT & easy
genRandom3SAT :: Double -> Int -> Gen CNF
genRandom3SAT clausesPerVar n =
    do let nClauses = ceiling (fromIntegral nVars * clausesPerVar)
       clauseList <- replicateM nClauses arbClause
       return $ CNF { numVars    = nVars
                    , numClauses = nClauses
                    , clauses    = Set.fromList clauseList }
  where 
    nVars = n `div` 3
    arbClause :: Gen Clause
    arbClause = do
      a <- sizedLit nVars
      b <- sizedLit nVars
      c <- sizedLit nVars
      return [a,b,c]


windows :: Int -> [a] -> [[a]]
windows n xs = if length xs < n
               then []
               else take n xs : windows n (drop n xs)

permute :: [a] -> Gen [a]
permute [] = return []
permute xs = choose (0, length xs - 1) >>= \idx ->
             case splitAt idx xs of
               (pfx, x:xs') -> do perm <- permute $ pfx ++ xs'
                                  return $ x : perm
               _            -> error "permute: bug"


newtype UnsatCNF = UnsatCNF { unUnsatCNF :: CNF } deriving (Show)
instance Arbitrary UnsatCNF where
    arbitrary = liftM UnsatCNF $ sized (genRandom3SAT 5.19)



getCNF :: Int -> IO CNF
getCNF maxVars = do g <- newStdGen
                    return (unGen arbitrary g (maxVars * 3))

prob :: IO ParseCNF.CNF
prob = do cnfOrError <- parseFile "./tests/problems/uf20/uf20-0119.cnf"
          case cnfOrError of
            Left err -> error . show $ err
            Right c  -> return c


-- | Convert parsed CNF to internal representation.
asCNF :: ParseCNF.CNF -> CNF
asCNF (ParseCNF.CNF v c is) =
    CNF {numVars = v
        ,numClauses = c
        ,clauses = Set.fromList . map (map fromIntegral . elems) $ is}


verifyBool :: Solution -> Maybe ResolutionTrace -> CNF -> Bool
verifyBool sol maybeRT formula = isNothing $ verify sol maybeRT formula
<|MERGE_RESOLUTION|>--- conflicted
+++ resolved
@@ -84,8 +84,6 @@
       hPutStr stderr "prop_resolutionChecker (rand): "
       check resChkConfig prop_resolutionChecker
 
-<<<<<<< HEAD
-
 profile :: IO ()
 profile = do
       -- hPutStr stderr "prop_circuitToCnf: " >> check config prop_circuitToCnf
@@ -113,14 +111,11 @@
       check resChkConfig prop_resolutionChecker
 
 
-config = QC.defaultConfig { configMaxTest = 1000 }
-=======
 check :: Testable prop => Args -> prop -> IO ()
 check = QC.quickCheckWith
 config = QC.stdArgs{ maxSuccess = 1400
                    , maxSize    = 800
                    , maxDiscard = 1000 }
->>>>>>> ad9d88cf
 
 -- Special configuration for the "solve this random instance" tests.
 solveConfig  = config{ maxSuccess = 2000 }
